language: c

sudo: false

cache:
  directories:
    - .stack-work
    - $HOME/.stack
    - $HOME/haskell-ide-engine/.stack-work
  timeout: 1000

addons:
  apt:
    packages:
      - npm

before_install:
  - mkdir -p ~/.local/bin
  - export PATH=$HOME/.local/bin:$PATH
  - travis_retry curl -L https://get.haskellstack.org/stable/linux-x86_64.tar.gz | tar xz --wildcards --strip-components=1 -C ~/.local/bin '*/stack'
  - mkdir -p haskell-ide-engine
  - cd $HOME/haskell-ide-engine
  - git init
  - git remote add origin https://github.com/haskell/haskell-ide-engine.git
  - git pull origin master
<<<<<<< HEAD
  - git checkout 47b5281d9d8ffe7348f7f7fcb3ce36b4eabd4f06 
=======
  - git checkout 4c64789597cec9e73c9aeb901d9f6d0bb58251d9
>>>>>>> 5cc69357
  - git submodule init
  - git submodule sync
  - git submodule update --init
  - stack --no-terminal --skip-ghc-check -j2 install
  - stack exec hoogle generate
  - cd $TRAVIS_BUILD_DIR
  - npm update
  - npm i -g javascript-typescript-langserver

script:
  - stack test<|MERGE_RESOLUTION|>--- conflicted
+++ resolved
@@ -23,11 +23,7 @@
   - git init
   - git remote add origin https://github.com/haskell/haskell-ide-engine.git
   - git pull origin master
-<<<<<<< HEAD
-  - git checkout 47b5281d9d8ffe7348f7f7fcb3ce36b4eabd4f06 
-=======
-  - git checkout 4c64789597cec9e73c9aeb901d9f6d0bb58251d9
->>>>>>> 5cc69357
+  - git checkout 47b5281d9d8ffe7348f7f7fcb3ce36b4eabd4f06
   - git submodule init
   - git submodule sync
   - git submodule update --init
